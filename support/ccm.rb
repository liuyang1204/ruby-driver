--- conflicted
+++ resolved
@@ -363,75 +363,46 @@
         @cluster = @session = nil
       end
 
-<<<<<<< HEAD
       options = {:logger => logger, :consistency => :one}
-=======
-      attempts = 1
-
-      begin
-        @ccm.exec('start', '--wait-other-notice', '--wait-for-binary-proto')
-      rescue => e
-        @ccm.exec('stop') rescue nil
-        %x{pkill -9 -f .ccm}
-
-        if attempts >= 10
-          raise e
-        else
+
+      if @username && @password
+        options[:username] = @username
+        options[:password] = @password
+      end
+
+      if @server_cert
+        options[:server_cert] = @server_cert
+      end
+
+      if @client_cert
+        options[:client_cert] = @client_cert
+      end
+
+      if @private_key
+        options[:private_key] = @private_key
+      end
+
+      if @passphrase
+        options[:passphrase] = @passphrase
+      end
+
+      until @nodes.all?(&:up?) && @cluster && @cluster.hosts.select(&:up?).count == @nodes.size
+        attempts = 1
+
+        begin
+          @ccm.exec('start', '--wait-other-notice', '--wait-for-binary-proto')
+          refresh_status
+        rescue => e
+          @ccm.exec('stop') rescue nil
+
+          raise e if attempts >= 20
+
           wait = attempts * 0.4
           puts "#{e.class.name}: #{e.message}, retrying in #{wait}s..."
           attempts += 1
           sleep(wait)
           retry
         end
-      end
-
-      nodes.each(&:up!)
-
-      options = {:logger => logger, :consistency => :all}
->>>>>>> 3365b792
-
-      if @username && @password
-        options[:username] = @username
-        options[:password] = @password
-      end
-
-      if @server_cert
-        options[:server_cert] = @server_cert
-      end
-
-      if @client_cert
-        options[:client_cert] = @client_cert
-      end
-
-      if @private_key
-        options[:private_key] = @private_key
-      end
-
-      if @passphrase
-        options[:passphrase] = @passphrase
-      end
-
-<<<<<<< HEAD
-      until @nodes.all?(&:up?) && @cluster && @cluster.hosts.select(&:up?).count == @nodes.size
-        attempts = 1
-
-        begin
-          @ccm.exec('start', '--wait-other-notice', '--wait-for-binary-proto')
-          refresh_status
-        rescue => e
-          @ccm.exec('stop') rescue nil
-
-          raise e if attempts >= 20
-
-          wait = attempts * 0.4
-          puts "#{e.class.name}: #{e.message}, retrying in #{wait}s..."
-          attempts += 1
-          sleep(wait)
-          retry
-        end
-=======
-      Retry.with_attempts(10, Cassandra::Error) { @cluster = Cassandra.cluster(options) }
->>>>>>> 3365b792
 
         attempts = 1
 
@@ -747,25 +718,12 @@
 
   def ccm
     @ccm ||= begin
-<<<<<<< HEAD
       Runner.new(ccm_script, {
                  'HOME'              => ccm_home,
-                 'CCM_MAX_HEAP_SIZE' => '64M',
-                 'CCM_HEAP_NEWSIZE'  => '16M',
+                 'CCM_MAX_HEAP_SIZE' => '256M',
+                 'CCM_HEAP_NEWSIZE'  => '64M',
                  'MALLOC_ARENA_MAX'  => '1'},
                  PrintingNotifier.new($stderr))
-=======
-      Runner.new(
-        ccm_script,
-        {
-          'HOME'              => ccm_home,
-          'CCM_MAX_HEAP_SIZE' => '256M',
-          'CCM_HEAP_NEWSIZE'  => '64M',
-          'MALLOC_ARENA_MAX'  => '1'
-        },
-        PrintingNotifier.new($stderr)
-      )
->>>>>>> 3365b792
     end
   end
 
