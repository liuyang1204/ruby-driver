# encoding: utf-8

#--
# Copyright 2013-2015 DataStax, Inc.
#
# Licensed under the Apache License, Version 2.0 (the "License");
# you may not use this file except in compliance with the License.
# You may obtain a copy of the License at
#
# http://www.apache.org/licenses/LICENSE-2.0
#
# Unless required by applicable law or agreed to in writing, software
# distributed under the License is distributed on an "AS IS" BASIS,
# WITHOUT WARRANTIES OR CONDITIONS OF ANY KIND, either express or implied.
# See the License for the specific language governing permissions and
# limitations under the License.
#++

module Cassandra
  class Cluster
    class Schema
      module Fetcher
        FUTURE_EMPTY_LIST = Ione::Future.resolved(EMPTY_LIST)
        REPLICATION_PACKAGE_PREFIX = 'org.apache.cassandra.locator.'.freeze
        COMPRESSION_PACKAGE_PREFIX = 'org.apache.cassandra.io.compress.'.freeze

        def fetch(connection)
          Ione::Future.all(select_keyspaces(connection),
                           select_tables(connection),
                           select_columns(connection),
                           select_types(connection),
                           select_functions(connection),
                           select_aggregates(connection))
                      .map do |(rows_keyspaces, rows_tables, rows_columns,
                                rows_types, rows_functions, rows_aggregates)|

                        lookup_tables     = map_rows_by(rows_tables, 'keyspace_name')
                        lookup_columns    = map_rows_by(rows_columns, 'keyspace_name')
                        lookup_types      = map_rows_by(rows_types, 'keyspace_name')
                        lookup_functions  = map_rows_by(rows_functions, 'keyspace_name')
                        lookup_aggregates = map_rows_by(rows_aggregates, 'keyspace_name')

                        rows_keyspaces.map do |keyspace_data|
                          name = keyspace_data['keyspace_name']

                          create_keyspace(keyspace_data,
                                          lookup_tables[name],
                                          lookup_columns[name],
                                          lookup_types[name],
                                          lookup_functions[name],
                                          lookup_aggregates[name])
                        end
                      end
        end

        def fetch_keyspace(connection, keyspace_name)
          Ione::Future.all(select_keyspace(connection, keyspace_name),
                           select_keyspace_tables(connection, keyspace_name),
                           select_keyspace_columns(connection, keyspace_name),
                           select_keyspace_types(connection, keyspace_name),
                           select_keyspace_functions(connection, keyspace_name),
                           select_keyspace_aggregates(connection, keyspace_name))
                      .map do |(rows_keyspaces, rows_tables, rows_columns,
                                rows_types, rows_functions, rows_aggregates)|
                        if rows_keyspaces.empty?
                          nil
                        else
                          create_keyspace(rows_keyspaces.first,
                                          rows_tables,
                                          rows_columns,
                                          rows_types,
                                          rows_functions,
                                          rows_aggregates)
                        end
                      end
        end

        def fetch_table(connection, keyspace_name, table_name)
          Ione::Future.all(select_table(connection, keyspace_name, table_name),
                           select_table_columns(connection, keyspace_name, table_name))
                      .map do |(rows_tables, rows_columns)|
            if rows_tables.empty?
              nil
            else
              create_table(rows_tables.first,
                           rows_columns)
            end
          end
        end

        def fetch_type(connection, keyspace_name, type_name)
          select_type(connection, keyspace_name, type_name).map do |rows_types|
            if rows_types.empty?
              nil
            else
              create_type(rows_types.first)
            end
          end
        end

        def fetch_function(connection, keyspace_name, function_name, function_args)
          select_function(connection, keyspace_name, function_name, function_args).map do |rows_functions|
            if rows_functions.empty?
              nil
            else
              create_function(rows_functions.first)
            end
          end
        end

        def fetch_aggregate(connection, keyspace_name, aggregate_name, aggregate_args)
          select_aggregate(connection, keyspace_name, aggregate_name, aggregate_args).map do |rows_aggregates|
            if rows_aggregates.empty?
              nil
            else
              create_aggregate(rows_aggregates.first, @schema.keyspace(keyspace_name).send(:raw_functions))
            end
          end
        end

        private

        def select_keyspaces(connection)
          FUTURE_EMPTY_LIST
        end

        def select_tables(connection)
          FUTURE_EMPTY_LIST
        end

        def select_columns(connection)
          FUTURE_EMPTY_LIST
        end

        def select_types(connection)
          FUTURE_EMPTY_LIST
        end

        def select_functions(connection)
          FUTURE_EMPTY_LIST
        end

        def select_aggregates(connection)
          FUTURE_EMPTY_LIST
        end

        def select_keyspace(connection, keyspace_name)
          FUTURE_EMPTY_LIST
        end

        def select_keyspace_tables(connection, keyspace_name)
          FUTURE_EMPTY_LIST
        end

        def select_keyspace_columns(connection, keyspace_name)
          FUTURE_EMPTY_LIST
        end

        def select_keyspace_types(connection, keyspace_name)
          FUTURE_EMPTY_LIST
        end

        def select_keyspace_functions(connection, keyspace_name)
          FUTURE_EMPTY_LIST
        end

        def select_keyspace_aggregates(connection, keyspace_name)
          FUTURE_EMPTY_LIST
        end

        def select_table(connection, keyspace_name, table_name)
          FUTURE_EMPTY_LIST
        end

        def select_table_columns(connection, keyspace_name, table_name)
          FUTURE_EMPTY_LIST
        end

        def select_type(connection, keyspace_name, type_name)
          FUTURE_EMPTY_LIST
        end

        def select_function(connection, keyspace_name, function_name, function_args)
          FUTURE_EMPTY_LIST
        end

        def select_aggregate(connection, keyspace_name, aggregate_name, aggregate_args)
          FUTURE_EMPTY_LIST
        end

        def send_select_request(connection, cql, params = EMPTY_LIST, types = EMPTY_LIST)
          backtrace = caller
          connection.send_request(Protocol::QueryRequest.new(cql, params, types, :one)).map do |r|
            case r
            when Protocol::RowsResultResponse
              r.rows
            when Protocol::ErrorResponse
              e = r.to_error(nil, VOID_STATEMENT, VOID_OPTIONS, EMPTY_LIST, :one, 0)
              e.set_backtrace(backtrace)
              raise e
            else
              raise Errors::InternalError, "Unexpected response #{r.inspect}", caller
            end
          end
        end

        def map_rows_by(rows, key_name, &block)
          rows.each_with_object(::Hash.new { EMPTY_LIST }) do |row, map|
            key = row[key_name]
            map[key] = [] unless map.has_key?(key)

            if block
              map[key] << yield(row)
            else
              map[key] << row
            end
          end
        end
      end

      module Fetchers
        class V1_2_x
          SELECT_KEYSPACES        = 'SELECT * FROM system.schema_keyspaces'.freeze
          SELECT_TABLES           = 'SELECT * FROM system.schema_columnfamilies'.freeze
          SELECT_COLUMNS          = 'SELECT * FROM system.schema_columns'.freeze
          SELECT_KEYSPACE         = 'SELECT * FROM system.schema_keyspaces WHERE keyspace_name = \'%s\''.freeze
          SELECT_KEYSPACE_TABLES  = 'SELECT * FROM system.schema_columnfamilies WHERE keyspace_name = \'%s\''.freeze
          SELECT_KEYSPACE_COLUMNS = 'SELECT * FROM system.schema_columns WHERE keyspace_name = \'%s\''.freeze
          SELECT_TABLE            = 'SELECT * FROM system.schema_columnfamilies WHERE keyspace_name = \'%s\' AND columnfamily_name = \'%s\''.freeze
          SELECT_TABLE_COLUMNS    = 'SELECT * FROM system.schema_columns WHERE keyspace_name = \'%s\' AND columnfamily_name = \'%s\''.freeze

          include Fetcher

          def initialize(type_parser, schema)
            @type_parser = type_parser
            @schema      = schema
          end

          private

          def select_keyspaces(connection)
            send_select_request(connection, SELECT_KEYSPACES)
          end

          def select_tables(connection)
            send_select_request(connection, SELECT_TABLES)
          end

          def select_columns(connection)
            send_select_request(connection, SELECT_COLUMNS)
          end

          def select_keyspace(connection, keyspace_name)
            send_select_request(connection, SELECT_KEYSPACE % keyspace_name)
          end

          def select_keyspace_tables(connection, keyspace_name)
            send_select_request(connection, SELECT_KEYSPACE_TABLES % keyspace_name)
          end

          def select_keyspace_columns(connection, keyspace_name)
            send_select_request(connection, SELECT_KEYSPACE_COLUMNS % keyspace_name)
          end

          def select_table(connection, keyspace_name, table_name)
            send_select_request(connection, SELECT_TABLE % [keyspace_name, table_name])
          end

          def select_table_columns(connection, keyspace_name, table_name)
            send_select_request(connection, SELECT_TABLE_COLUMNS % [keyspace_name, table_name])
          end

          def create_replication(keyspace_data)
            klass = keyspace_data['strategy_class']
            klass.slice!(REPLICATION_PACKAGE_PREFIX)
            options = ::JSON.load(keyspace_data['strategy_options'])
            Keyspace::Replication.new(klass, options)
          end

          def create_keyspace(keyspace_data, rows_tables, rows_columns,
                              rows_types, rows_functions, rows_aggregates)
            keyspace_name = keyspace_data['keyspace_name']
            replication   = create_replication(keyspace_data)
            types = rows_types.each_with_object({}) do |row, types|
                      types[row['type_name']] = create_type(row)
                    end

            # This is a somewhat fancy (though I believe efficient) way of making a hash
            # from an array of key-value elements. We want the functions hash to be keyed
            # on [name, arg-types-list]. Similarly for the aggregates hash.

            functions = Hash[
                rows_functions.map do |row|
                  func = create_function(row)
                  [[func.name, func.argument_types], func]
                end
            ]

            aggregates = Hash[
                rows_aggregates.map do |row|
                  agg = create_aggregate(row, functions)
                  [[agg.name, agg.argument_types], agg]
                end
            ]

            lookup_columns = map_rows_by(rows_columns, 'columnfamily_name')
            tables = rows_tables.each_with_object({}) do |row, tables|
              table_name = row['columnfamily_name']
              tables[table_name] = create_table(row, lookup_columns[table_name])
            end

            Keyspace.new(keyspace_name, keyspace_data['durable_writes'],
                         replication, tables, types, functions, aggregates)
          end

          def create_table(table_data, rows_columns)
            keyspace_name   = table_data['keyspace_name']
            table_name      = table_data['columnfamily_name']
            key_validator   = @type_parser.parse(table_data['key_validator'])
            comparator      = @type_parser.parse(table_data['comparator'])
            column_aliases  = ::JSON.load(table_data['column_aliases'])

            if !comparator.collections.nil?
              size = comparator.results.size
              if !comparator.collections.empty?
                is_compact = false
                has_value  = false
                clustering_size = size - 2
              elsif column_aliases.size == size - 1 && comparator.results.last.first == Cassandra::Types.varchar
                is_compact = false
                has_value  = false
                clustering_size = size - 1
              else
                is_compact = true
                has_value  = (!column_aliases.empty? || rows_columns.empty?)
                clustering_size = size
              end
            else
              is_compact = true
              if (!column_aliases.empty? || rows_columns.empty?)
                has_value = true
                clustering_size = comparator.results.size
              else
                has_value = false
                clustering_size = 0
              end
            end

            partition_key      = []
            clustering_columns = []
            clustering_order   = []

            compaction_strategy = create_compaction_strategy(table_data)
            table_options = create_table_options(table_data, compaction_strategy, is_compact)
            table_columns = {}
            other_columns = []

            key_aliases = ::JSON.load(table_data['key_aliases'])

            key_validator.results.each_with_index do |(type, order, is_frozen), i|
              key_alias = key_aliases.fetch(i) { i.zero? ? "key" : "key#{i + 1}" }

              partition_key[i] = Column.new(key_alias, type, order, nil, false, is_frozen)
            end

            clustering_size.times do |i|
              column_alias = column_aliases.fetch(i) { "column#{i + 1}" }
              type, order, is_frozen = comparator.results.fetch(i)

              clustering_columns[i] = Column.new(column_alias, type, order, nil, false, is_frozen)
              clustering_order[i]   = order
            end

            if has_value
              value_alias   = table_data['value_alias']
              value_alias ||= 'value'

              unless value_alias.empty?
                type, order, is_frozen = @type_parser.parse(table_data['default_validator']).results.first
                other_columns << Column.new(value_alias, type, order, nil, false, is_frozen)
              end
            end

            rows_columns.each do |row|
              other_columns << create_column(row)
            end

            partition_key.each do |column|
              table_columns[column.name] = column
            end

            clustering_columns.each do |column|
              table_columns[column.name] = column
            end

            other_columns.each do |column|
              table_columns[column.name] = column
            end

            Table.new(keyspace_name, table_name, partition_key, clustering_columns,
                      table_columns, table_options, clustering_order)
          end

          def create_column(column_data)
            name      = column_data['column_name']
            is_static = (column_data['type'] == 'STATIC')
            type, order, is_frozen = @type_parser.parse(column_data['validator']).results.first

            if column_data['index_type'].nil?
              index = nil
            elsif column_data['index_type'].to_s.upcase == 'CUSTOM' || !column_data['index_options']
              index = Column::Index.new(column_data['index_name'])
            else
              options = ::JSON.load(column_data['index_options'])
              index   = Column::Index.new(column_data['index_name'], options && options['class_name'])
            end

            Column.new(name, type, order, index, is_static, is_frozen)
          end

          def create_compaction_strategy(table_data)
            klass = table_data['compaction_strategy_class']
            klass.slice!('org.apache.cassandra.db.compaction.')
            options = ::JSON.load(table_data['compaction_strategy_options'])
            Table::Compaction.new(klass, options)
          end

          def create_table_options(table_data, compaction_strategy, is_compact)
            compression_parameters = ::JSON.load(table_data['compression_parameters'])
            compression_parameters['sstable_compression'].slice!(COMPRESSION_PACKAGE_PREFIX) if compression_parameters['sstable_compression']
            Table::Options.new(
              table_data['comment'],
              table_data['read_repair_chance'],
              table_data['local_read_repair_chance'],
              table_data['gc_grace_seconds'],
              table_data['caching'],
              table_data['bloom_filter_fp_chance'] || 0.01,
              table_data['populate_io_cache_on_flush'],
              table_data['memtable_flush_period_in_ms'],
              table_data['default_time_to_live'],
              nil,
              nil,
              table_data['replicate_on_write'],
              nil,
              nil,
              compaction_strategy,
              compression_parameters,
              is_compact
            )
          end
        end

        class V2_0_x < V1_2_x
          SELECT_KEYSPACE           = 'SELECT * FROM system.schema_keyspaces WHERE keyspace_name = ?'.freeze
          SELECT_KEYSPACE_TABLES    = 'SELECT * FROM system.schema_columnfamilies WHERE keyspace_name = ?'.freeze
          SELECT_KEYSPACE_COLUMNS   = 'SELECT * FROM system.schema_columns WHERE keyspace_name = ?'.freeze
          SELECT_TABLE              = 'SELECT * FROM system.schema_columnfamilies WHERE keyspace_name = ? AND columnfamily_name = ?'.freeze
          SELECT_TABLE_COLUMNS      = 'SELECT * FROM system.schema_columns WHERE keyspace_name = ? AND columnfamily_name = ?'.freeze

          private

          def create_table(table_data, rows_columns)
            keyspace_name   = table_data['keyspace_name']
            table_name      = table_data['columnfamily_name']
            comparator      = @type_parser.parse(table_data['comparator'])
            table_columns   = {}
            other_columns   = []
            clustering_size = 0

            partition_key      = []
            clustering_columns = []
            clustering_order   = []

            rows_columns.each do |row|
              next if row['column_name'].empty?

              column = create_column(row)
              type   = row['type'].to_s
              index  = row['component_index'] || 0

              case type.upcase
              when 'PARTITION_KEY'
                partition_key[index] = column
              when 'CLUSTERING_KEY'
                clustering_columns[index] = column
                clustering_order[index]   = column.order

                if clustering_size.zero? || index == clustering_size
                  clustering_size = index + 1
                end
              else
                other_columns << column
              end
            end

            partition_key.each do |column|
              table_columns[column.name] = column
            end

            clustering_columns.each do |column|
              table_columns[column.name] = column
            end

            other_columns.each do |column|
              table_columns[column.name] = column
            end

            compaction_strategy = create_compaction_strategy(table_data)
            is_compact    = (clustering_size != comparator.results.size - 1) || !comparator.collections
            table_options = create_table_options(table_data, compaction_strategy, is_compact)

            Table.new(keyspace_name, table_name, partition_key, clustering_columns,
                      table_columns, table_options, clustering_order)
          end

          def select_keyspace(connection, keyspace_name)
            params = [keyspace_name]
            hints  = [Types.varchar]
            send_select_request(connection, SELECT_KEYSPACE, params, hints)
          end

          def select_keyspace_tables(connection, keyspace_name)
            params = [keyspace_name]
            hints  = [Types.varchar]
            send_select_request(connection, SELECT_KEYSPACE_TABLES, params, hints)
          end

          def select_keyspace_columns(connection, keyspace_name)
            params = [keyspace_name]
            hints  = [Types.varchar]
            send_select_request(connection, SELECT_KEYSPACE_COLUMNS, params, hints)
          end

          def select_table(connection, keyspace_name, table_name)
            params         = [keyspace_name, table_name]
            hints          = [Types.varchar, Types.varchar]
            send_select_request(connection, SELECT_TABLE, params, hints)
          end

          def select_table_columns(connection, keyspace_name, table_name)
            params         = [keyspace_name, table_name]
            hints          = [Types.varchar, Types.varchar]
            send_select_request(connection, SELECT_TABLE_COLUMNS, params, hints)
          end

          def create_table_options(table_data, compaction_strategy, is_compact)
            compression_parameters = ::JSON.load(table_data['compression_parameters'])
            compression_parameters['sstable_compression'].slice!(COMPRESSION_PACKAGE_PREFIX) if compression_parameters['sstable_compression']
            Table::Options.new(
              table_data['comment'],
              table_data['read_repair_chance'],
              table_data['local_read_repair_chance'],
              table_data['gc_grace_seconds'],
              table_data['caching'],
              table_data['bloom_filter_fp_chance'],
              table_data['populate_io_cache_on_flush'],
              table_data['memtable_flush_period_in_ms'],
              table_data['default_time_to_live'],
              table_data['speculative_retry'],
              table_data['index_interval'],
              table_data['replicate_on_write'],
              nil,
              nil,
              compaction_strategy,
              compression_parameters,
              is_compact
            )
          end
        end

        class V2_1_x < V2_0_x
          SELECT_TYPES          = 'SELECT * FROM system.schema_usertypes'.freeze
          SELECT_KEYSPACE_TYPES = 'SELECT * FROM system.schema_usertypes WHERE keyspace_name = ?'.freeze
          SELECT_TYPE           = 'SELECT * FROM system.schema_usertypes WHERE keyspace_name = ? AND type_name = ?'.freeze

          private

          def create_type(type_data)
            keyspace_name = type_data['keyspace_name']
            type_name     = type_data['type_name']
            type_fields   = ::Array.new

            field_names = type_data['field_names']
            field_types = type_data['field_types']

            field_names.zip(field_types) do |(field_name, fqcn)|
              field_type = @type_parser.parse(fqcn).results.first.first

              type_fields << [field_name, field_type]
            end

            Types.udt(keyspace_name, type_name, type_fields)
          end

          def select_types(connection)
            send_select_request(connection, SELECT_TYPES)
          end

          def select_keyspace_types(connection, keyspace_name)
            params = [keyspace_name]
            hints  = [Types.varchar]
            send_select_request(connection, SELECT_KEYSPACE_TYPES, params, hints)
          end

          def select_type(connection, keyspace_name, type_name)
            params = [keyspace_name, type_name]
            hints  = [Types.varchar, Types.varchar]
            send_select_request(connection, SELECT_TYPE, params, hints)
          end

          def create_table_options(table_data, compaction_strategy, is_compact)
            compression_parameters = ::JSON.load(table_data['compression_parameters'])
            compression_parameters['sstable_compression'].slice!(COMPRESSION_PACKAGE_PREFIX) if compression_parameters['sstable_compression']
            Table::Options.new(
              table_data['comment'],
              table_data['read_repair_chance'],
              table_data['local_read_repair_chance'],
              table_data['gc_grace_seconds'],
              table_data['caching'],
              table_data['bloom_filter_fp_chance'],
              table_data['populate_io_cache_on_flush'],
              table_data['memtable_flush_period_in_ms'],
              table_data['default_time_to_live'],
              table_data['speculative_retry'],
              table_data['index_interval'],
              table_data['replicate_on_write'],
              table_data['min_index_interval'],
              table_data['max_index_interval'],
              compaction_strategy,
              compression_parameters,
              is_compact
            )
          end
        end

        class V2_2_x < V2_1_x
          SELECT_FUNCTIONS           = 'SELECT * FROM system.schema_functions'.freeze
          SELECT_AGGREGATES          = 'SELECT * FROM system.schema_aggregates'.freeze
          SELECT_KEYSPACE_FUNCTIONS  = 'SELECT * FROM system.schema_functions WHERE keyspace_name = ?'.freeze
          SELECT_KEYSPACE_AGGREGATES = 'SELECT * FROM system.schema_aggregates WHERE keyspace_name = ?'.freeze
          SELECT_FUNCTION            = 'SELECT * FROM system.schema_functions WHERE keyspace_name = ? AND function_name = ? AND argument_types = ?'.freeze
          SELECT_AGGREGATE           = 'SELECT * FROM system.schema_aggregates WHERE keyspace_name = ? AND aggregate_name = ? AND argument_types = ?'.freeze

          # parse an array of string argument types and return an array of [Cassandra::Type]s.
          # @param connection a connection to a Cassandra node.
          # @param keyspace_name [String] name of the keyspace.
          # @param argument_types [Array<String>] array of argument types.
          # @return [Array<Cassandra::Type>] array of parsed types.
          def parse_argument_types(connection, keyspace_name, argument_types)
            argument_types.map do |argument_type|
              @type_parser.parse(argument_type).results.first.first
            end
          end

          private

          def create_function(function_data)
            keyspace_name  = function_data['keyspace_name']
            function_name  = function_data['function_name']
            function_lang  = function_data['language']
            function_type  = @type_parser.parse(function_data['return_type']).results.first.first
            function_body  = function_data['body']
            called_on_null = function_data['called_on_null_input']

            arguments = []

            Array(function_data['argument_names']).zip(Array(function_data['argument_types'])) do |argument_name, fqcn|
              argument_type = @type_parser.parse(fqcn).results.first.first
              arguments << Argument.new(argument_name, argument_type)
            end

            Function.new(keyspace_name, function_name, function_lang, function_type, arguments, function_body, called_on_null)
          end

          def create_aggregate(aggregate_data, functions)
            keyspace_name  = aggregate_data['keyspace_name']
            aggregate_name = aggregate_data['aggregate_name']
            aggregate_type = @type_parser.parse(aggregate_data['return_type']).results.first.first
            argument_types = aggregate_data['argument_types'].map {|fqcn| @type_parser.parse(fqcn).results.first.first}.freeze
            state_type     = @type_parser.parse(aggregate_data['state_type']).results.first.first
<<<<<<< HEAD
            initial_state  = Util.encode_object(Protocol::Coder.read_value_v3(Protocol::CqlByteBuffer.new.append_bytes(aggregate_data['initcond']), state_type))

            # The state-function takes arguments: first the stype, then the args of the aggregate.
            state_function = functions[[aggregate_data['state_func'], [state_type].concat(argument_types)]]

            # The final-function takes an stype argument.
            final_function = functions[[aggregate_data['final_func'], [state_type]]]
=======
            initial_state  = Util.encode_object(Protocol::Coder.read_value_v4(Protocol::CqlByteBuffer.new.append_bytes(aggregate_data['initcond']), state_type))
            state_function = functions[aggregate_data['state_func']]
            final_function = functions[aggregate_data['final_func']]
>>>>>>> a168e8c5

            Aggregate.new(keyspace_name, aggregate_name, aggregate_type, argument_types, state_type, initial_state, state_function, final_function)
          end

          def select_functions(connection)
            send_select_request(connection, SELECT_FUNCTIONS)
          end

          def select_aggregates(connection)
            send_select_request(connection, SELECT_AGGREGATES)
          end

          def select_keyspace_functions(connection, keyspace_name)
            params = [keyspace_name]
            hints  = [Types.varchar]
            send_select_request(connection, SELECT_KEYSPACE_FUNCTIONS, params, hints)
          end

          def select_keyspace_aggregates(connection, keyspace_name)
            params = [keyspace_name]
            hints  = [Types.varchar]
            send_select_request(connection, SELECT_KEYSPACE_AGGREGATES, params, hints)
          end

          def select_function(connection, keyspace_name, function_name, function_args)
            params = [keyspace_name, function_name, function_args.map(&:to_s)]
            hints  = [Types.varchar, Types.varchar, Types.list(Types.varchar)]
            send_select_request(connection, SELECT_FUNCTION, params, hints)
          end

          def select_aggregate(connection, keyspace_name, aggregate_name, aggregate_args)
            params = [keyspace_name, aggregate_name, aggregate_args.map(&:to_s)]
            hints  = [Types.varchar, Types.varchar, Types.list(Types.varchar)]
            send_select_request(connection, SELECT_AGGREGATE, params, hints)
          end
        end

        class V3_0_x < V2_2_x
          SELECT_KEYSPACES  = "SELECT * FROM system_schema.keyspaces".freeze
          SELECT_TABLES     = "SELECT * FROM system_schema.tables".freeze
          SELECT_COLUMNS    = "SELECT * FROM system_schema.columns".freeze
          SELECT_TYPES      = "SELECT * FROM system_schema.types".freeze
          SELECT_FUNCTIONS  = "SELECT * FROM system_schema.functions".freeze
          SELECT_AGGREGATES = "SELECT * FROM system_schema.aggregates".freeze
          SELECT_INDEXES    = "SELECT * FROM system_schema.indexes".freeze
          SELECT_VIEWS      = "SELECT * FROM system_schema.materialized_views".freeze

          SELECT_KEYSPACE            = 'SELECT * FROM system_schema.keyspaces WHERE keyspace_name = ?'.freeze
          SELECT_KEYSPACE_TABLES     = 'SELECT * FROM system_schema.tables WHERE keyspace_name = ?'.freeze
          SELECT_KEYSPACE_COLUMNS    = 'SELECT * FROM system_schema.columns WHERE keyspace_name = ?'.freeze
          SELECT_KEYSPACE_TYPES      = "SELECT * FROM system_schema.types WHERE keyspace_name = ?".freeze
          SELECT_KEYSPACE_FUNCTIONS  = 'SELECT * FROM system_schema.functions WHERE keyspace_name = ?'.freeze
          SELECT_KEYSPACE_AGGREGATES = 'SELECT * FROM system_schema.aggregates WHERE keyspace_name = ?'.freeze

          SELECT_TABLE         = 'SELECT * FROM system_schema.tables WHERE keyspace_name = ? AND table_name = ?'.freeze
          SELECT_TABLE_COLUMNS = 'SELECT * FROM system_schema.columns WHERE keyspace_name = ? AND table_name = ?'.freeze

          SELECT_TYPE = 'SELECT * FROM system_schema.types WHERE keyspace_name = ? AND type_name = ?'.freeze

          SELECT_FUNCTION = 'SELECT * FROM system_schema.functions WHERE keyspace_name = ? AND function_name = ? AND argument_types = ?'.freeze

          SELECT_AGGREGATE = 'SELECT * FROM system_schema.aggregates WHERE keyspace_name = ? AND aggregate_name = ? AND argument_types = ?'.freeze

          # parse an array of string argument types and return an array of [Cassandra::Type]s.
          # @param connection a connection to a Cassandra node.
          # @param keyspace_name [String] name of the keyspace.
          # @param argument_types [Array<String>] array of argument types.
          # @return [Array<Cassandra::Type>] array of parsed types.
          def parse_argument_types(connection, keyspace_name, argument_types)
            types = @schema.keyspace(keyspace_name).send(:raw_types)
            argument_types.map do |argument_type|
              @type_parser.parse(argument_type, types).first
            end
          end

          private

          def select_keyspaces(connection)
            send_select_request(connection, SELECT_KEYSPACES)
          end

          def select_tables(connection)
            send_select_request(connection, SELECT_TABLES)
          end

          def select_columns(connection)
            send_select_request(connection, SELECT_COLUMNS)
          end

          def select_types(connection)
            send_select_request(connection, SELECT_TYPES)
          end

          def select_functions(connection)
            send_select_request(connection, SELECT_FUNCTIONS)
          end

          def select_aggregates(connection)
            send_select_request(connection, SELECT_AGGREGATES)
          end

          def select_keyspace(connection, keyspace_name)
            params = [keyspace_name]
            hints  = [Types.varchar]
            send_select_request(connection, SELECT_KEYSPACE, params, hints)
          end

          def select_keyspace_tables(connection, keyspace_name)
            params = [keyspace_name]
            hints  = [Types.varchar]
            send_select_request(connection, SELECT_KEYSPACE_TABLES, params, hints)
          end

          def select_keyspace_columns(connection, keyspace_name)
            params = [keyspace_name]
            hints  = [Types.varchar]
            send_select_request(connection, SELECT_KEYSPACE_COLUMNS, params, hints)
          end

          def select_keyspace_types(connection, keyspace_name)
            params = [keyspace_name]
            hints  = [Types.varchar]
            send_select_request(connection, SELECT_KEYSPACE_TYPES, params, hints)
          end

          def select_keyspace_functions(connection, keyspace_name)
            params = [keyspace_name]
            hints  = [Types.varchar]
            send_select_request(connection, SELECT_KEYSPACE_FUNCTIONS, params, hints)
          end

          def select_keyspace_aggregates(connection, keyspace_name)
            params = [keyspace_name]
            hints  = [Types.varchar]
            send_select_request(connection, SELECT_KEYSPACE_AGGREGATES, params, hints)
          end

          def select_table(connection, keyspace_name, table_name)
            params         = [keyspace_name, table_name]
            hints          = [Types.varchar, Types.varchar]
            send_select_request(connection, SELECT_TABLE, params, hints)
          end

          def select_table_columns(connection, keyspace_name, table_name)
            params         = [keyspace_name, table_name]
            hints          = [Types.varchar, Types.varchar]
            send_select_request(connection, SELECT_TABLE_COLUMNS, params, hints)
          end

          def select_type(connection, keyspace_name, type_name)
            params = [keyspace_name, type_name]
            hints  = [Types.varchar, Types.varchar]
            send_select_request(connection, SELECT_TYPE, params, hints)
          end

          def select_function(connection, keyspace_name, function_name, function_args)
            params = [keyspace_name, function_name, function_args.map(&:to_s)]
            hints  = [Types.varchar, Types.varchar, Types.list(Types.varchar)]
            send_select_request(connection, SELECT_FUNCTION, params, hints)
          end

          def select_aggregate(connection, keyspace_name, aggregate_name, aggregate_args)
            params = [keyspace_name, aggregate_name, aggregate_args.map(&:to_s)]
            hints  = [Types.varchar, Types.varchar, Types.list(Types.varchar)]
            send_select_request(connection, SELECT_AGGREGATE, params, hints)
          end

          def create_function(function_data, types = nil)
            keyspace_name  = function_data['keyspace_name']
            function_name  = function_data['function_name']
            function_lang  = function_data['language']
            types        ||= @schema.keyspace(keyspace_name).send(:raw_types)
            function_type  = @type_parser.parse(function_data['return_type'], types).first
            function_body  = function_data['body']
            called_on_null = function_data['called_on_null_input']

            arguments = []

            function_data['argument_names'].zip(function_data['argument_types']) do |argument_name, argument_type|
              arguments << Argument.new(argument_name, @type_parser.parse(argument_type, types).first)
            end

            Function.new(keyspace_name, function_name, function_lang, function_type, arguments, function_body, called_on_null)
          end

          def create_aggregate(aggregate_data, functions, types = nil)
            keyspace_name  = aggregate_data['keyspace_name']
            aggregate_name = aggregate_data['aggregate_name']
            types        ||= @schema.keyspace(keyspace_name).send(:raw_types)
            aggregate_type = @type_parser.parse(aggregate_data['return_type'], types).first
            argument_types = aggregate_data['argument_types'].map {|argument_type| @type_parser.parse(argument_type, types).first}.freeze
            state_type     = @type_parser.parse(aggregate_data['state_type'], types).first
            initial_state  = aggregate_data['initcond'] || 'null'

            # The state-function takes arguments: first the stype, then the args of the aggregate.
            state_function = functions[[aggregate_data['state_func'], [state_type].concat(argument_types)]]

            # The final-function takes an stype argument.
            final_function = functions[[aggregate_data['final_func'], [state_type]]]

            Aggregate.new(keyspace_name, aggregate_name, aggregate_type, argument_types, state_type, initial_state, state_function, final_function)
          end

          def create_types(rows_types, types)
            skipped_rows = ::Array.new

            loop do
              rows_size = rows_types.size

              until rows_types.empty?
                type_data     = rows_types.shift
                type_name     = type_data['type_name']
                type_keyspace = type_data['keyspace_name']
                type_fields   = ::Array.new

                begin
                  field_names = type_data['field_names']
                  field_types = type_data['field_types']
                  field_names.each_with_index do |field_name, i|
                    field_type = @type_parser.parse(field_types[i], types).first
                    type_fields << [field_name, field_type]
                  end

                  types[type_name] = Types.udt(type_keyspace, type_name, type_fields)
                rescue CQLTypeParser::IncompleteTypeError
                  skipped_rows << type_data
                  next
                end
              end

              break if skipped_rows.empty?

              if rows_size == skipped_rows.size
                raise "Unable to resolve circular references among UDTs when parsing"
              else
                rows_types, skipped_rows = skipped_rows, rows_types
              end
            end
          end

          def create_keyspace(keyspace_data, rows_tables, rows_columns,
                              rows_types, rows_functions, rows_aggregates)
            keyspace_name = keyspace_data['keyspace_name']
            replication   = create_replication(keyspace_data)

            types = ::Hash.new
            create_types(rows_types, types)

            # This is a somewhat fancy (though I believe efficient) way of making a hash
            # from an array of key-value elements. We want the functions hash to be keyed
            # on [name, arg-types-list]. Similarly for the aggregates hash.

            functions = Hash[
                rows_functions.map do |row|
                  func = create_function(row, types)
                  [[func.name, func.argument_types], func]
                end
            ]

            aggregates = Hash[
                rows_aggregates.map do |row|
                  agg = create_aggregate(row, functions, types)
                  [[agg.name, agg.argument_types], agg]
                end
            ]

            lookup_columns = map_rows_by(rows_columns, 'table_name')
            tables = rows_tables.each_with_object({}) do |row, tables|
              table_name = row['table_name']
              tables[table_name] = create_table(row, lookup_columns[table_name], types)
            end

            Keyspace.new(keyspace_name, keyspace_data['durable_writes'],
                         replication, tables, types, functions, aggregates)
          end

          def create_replication(keyspace_data)
            options = keyspace_data['replication']
            klass   = options.delete('class')
            klass.slice!(REPLICATION_PACKAGE_PREFIX)
            Keyspace::Replication.new(klass, options)
          end

          def create_compaction_strategy(table_data)
            options = table_data['compaction']
            klass   = options.delete('class')
            klass.slice!('org.apache.cassandra.db.compaction.')
            Table::Compaction.new(klass, options)
          end

          def create_table_options(table_data, compaction_strategy, is_compact)
            compression = table_data['compression']
            compression['class'].slice!(COMPRESSION_PACKAGE_PREFIX) if compression['class']

            Table::Options.new(
              table_data['comment'],
              table_data['read_repair_chance'],
              table_data['dclocal_read_repair_chance'],
              table_data['gc_grace_seconds'],
              table_data['caching'],
              table_data['bloom_filter_fp_chance'],
              nil,
              table_data['memtable_flush_period_in_ms'],
              table_data['default_time_to_live'],
              table_data['speculative_retry'],
              nil,
              nil,
              table_data['min_index_interval'],
              table_data['max_index_interval'],
              compaction_strategy,
              compression,
              is_compact
            )
          end

          def create_column(column_data, types)
            name      = column_data['column_name']
            is_static = (column_data['kind'].to_s.upcase == 'STATIC')
            order     = column_data['clustering_order'] == 'desc' ? :desc : :asc
            type, is_frozen = @type_parser.parse(column_data['type'], types)

            Column.new(name, type, order, nil, is_static, is_frozen)
          end

          def create_table(table_data, rows_columns, types = nil)
            keyspace_name   = table_data['keyspace_name']
            table_name      = table_data['table_name']
            table_flags     = table_data['flags']
            table_columns   = {}
            other_columns   = []
            clustering_size = 0

            is_dense    = table_flags.include?('dense')
            is_super    = table_flags.include?('super')
            is_compound = table_flags.include?('compound')
            is_compact  = is_super || is_dense || !is_compound

            partition_key      = []
            clustering_columns = []
            clustering_order   = []
            types            ||= @schema.keyspace(keyspace_name).send(:raw_types)

            rows_columns.each do |row|
              next if row['column_name'].empty?

              column = create_column(row, types)
              kind   = row['kind'].to_s
              index  = row['position'] || 0

              case kind.upcase
              when 'PARTITION_KEY'
                partition_key[index] = column
              when 'CLUSTERING'
                clustering_columns[index] = column
                clustering_order[index]   = column.order

                if clustering_size.zero? || index == clustering_size
                  clustering_size = index + 1
                end
              else
                other_columns << column
              end
            end

            partition_key.each do |column|
              table_columns[column.name] = column
            end

            clustering_columns.each do |column|
              table_columns[column.name] = column
            end

            other_columns.each do |column|
              table_columns[column.name] = column
            end

            compaction_strategy = create_compaction_strategy(table_data)
            table_options = create_table_options(table_data, compaction_strategy, is_compact)

            Table.new(keyspace_name, table_name, partition_key, clustering_columns,
                      table_columns, table_options, clustering_order)
          end
        end

        class MultiVersion
          class Version
            def initialize(version, constructor)
              @version     = version
              @constructor = constructor
              @fetcher     = nil
            end

            def matches?(version)
              version.start_with?(@version)
            end

            def fetcher
              @fetcher ||= @constructor.call
            end
          end

          def initialize(registry)
            @registry = registry
            @versions = []
            @fetchers = {}
          end

          def when(version, &block)
            @versions << Version.new(version, block)
          end

          def fetch(connection)
            find_fetcher(connection)
              .fetch(connection)
          rescue => e
            return Ione::Future.failed(e)
          end

          def fetch_keyspace(connection, keyspace_name)
            find_fetcher(connection)
              .fetch_keyspace(connection, keyspace_name)
          rescue => e
            return Ione::Future.failed(e)
          end

          def fetch_table(connection, keyspace_name, table_name)
            find_fetcher(connection)
              .fetch_table(connection, keyspace_name, table_name)
          rescue => e
            return Ione::Future.failed(e)
          end

          def fetch_type(connection, keyspace_name, type_name)
            find_fetcher(connection)
              .fetch_type(connection, keyspace_name, type_name)
          rescue => e
            return Ione::Future.failed(e)
          end

          def fetch_function(connection, keyspace_name, function_name, function_args)
            find_fetcher(connection)
              .fetch_function(connection, keyspace_name, function_name, function_args)
          rescue => e
            return Ione::Future.failed(e)
          end

          def fetch_aggregate(connection, keyspace_name, aggregate_name, aggregate_args)
            find_fetcher(connection)
              .fetch_aggregate(connection, keyspace_name, aggregate_name, aggregate_args)
          rescue => e
            return Ione::Future.failed(e)
          end

          # parse an array of string argument types and return an array of [Cassandra::Type]s.
          # @param connection a connection to a Cassandra node.
          # @param keyspace_name [String] name of the keyspace.
          # @param argument_types [Array<String>] array of argument types.
          # @return [Array<Cassandra::Type>] array of parsed types.
          def parse_argument_types(connection, keyspace_name, argument_types)
            find_fetcher(connection).parse_argument_types(connection, keyspace_name, argument_types)
          end

          private

          def find_fetcher(connection)
            host = @registry.host(connection.host)

            unless host
              ips = @registry.hosts.map(&:ip)
              raise Errors::ClientError,
                    "unable to find release version for current host, " \
                    "connected to #{connection.host}, but cluster contains " \
                    "#{ips}."
            end

            version = host.release_version
            unless version
              raise Errors::ClientError, "unable to determine release " \
                                         "version for host: #{host.inspect}"
            end

            @fetchers[version] ||= begin
              current = @versions.find {|v| v.matches?(version)}
              unless current
                raise Errors::ClientError, "unsupported release version " \
                                           "#{version.inspect}."
              end
              current.fetcher
            end
          end
        end
      end
    end
  end
end<|MERGE_RESOLUTION|>--- conflicted
+++ resolved
@@ -678,19 +678,13 @@
             aggregate_type = @type_parser.parse(aggregate_data['return_type']).results.first.first
             argument_types = aggregate_data['argument_types'].map {|fqcn| @type_parser.parse(fqcn).results.first.first}.freeze
             state_type     = @type_parser.parse(aggregate_data['state_type']).results.first.first
-<<<<<<< HEAD
-            initial_state  = Util.encode_object(Protocol::Coder.read_value_v3(Protocol::CqlByteBuffer.new.append_bytes(aggregate_data['initcond']), state_type))
+            initial_state  = Util.encode_object(Protocol::Coder.read_value_v4(Protocol::CqlByteBuffer.new.append_bytes(aggregate_data['initcond']), state_type))
 
             # The state-function takes arguments: first the stype, then the args of the aggregate.
             state_function = functions[[aggregate_data['state_func'], [state_type].concat(argument_types)]]
 
             # The final-function takes an stype argument.
             final_function = functions[[aggregate_data['final_func'], [state_type]]]
-=======
-            initial_state  = Util.encode_object(Protocol::Coder.read_value_v4(Protocol::CqlByteBuffer.new.append_bytes(aggregate_data['initcond']), state_type))
-            state_function = functions[aggregate_data['state_func']]
-            final_function = functions[aggregate_data['final_func']]
->>>>>>> a168e8c5
 
             Aggregate.new(keyspace_name, aggregate_name, aggregate_type, argument_types, state_type, initial_state, state_function, final_function)
           end
