# encoding: utf-8

#--
# Copyright 2013-2015 DataStax, Inc.
#
# Licensed under the Apache License, Version 2.0 (the "License");
# you may not use this file except in compliance with the License.
# You may obtain a copy of the License at
#
# http://www.apache.org/licenses/LICENSE-2.0
#
# Unless required by applicable law or agreed to in writing, software
# distributed under the License is distributed on an "AS IS" BASIS,
# WITHOUT WARRANTIES OR CONDITIONS OF ANY KIND, either express or implied.
# See the License for the specific language governing permissions and
# limitations under the License.
#++

module Cassandra
  class Function
    # @private
    attr_reader :keyspace
    # @return [String] function name
    attr_reader :name
    # @return [String] function language
    attr_reader :language
    # @return [Cassandra::Type] function return type
    attr_reader :type
    # @return [String] function body
    attr_reader :body

    # @private
    def initialize(keyspace, name, language, type, arguments, body, called_on_null)
      @keyspace       = keyspace
      @name           = name
      @language       = language
      @type           = type
      @arguments      = arguments
      @body           = body
      @called_on_null = called_on_null

      # Build up an arguments hash keyed on arg-name.
      @arguments_hash = Hash[@arguments.map { |arg| [arg.name, arg] }]
    end

    # @return [Boolean] whether this function will be called on null input
    def called_on_null?
      @called_on_null
    end

    # @param name [String] argument name
    # @return [Boolean] whether this function has a given argument
    def has_argument?(name)
      @arguments_hash.has_key?(name)
    end

    # @param name [String] argument name
    # @return [Cassandra::Argument, nil] an argument or nil
    def argument(name)
      @arguments_hash[name]
    end

    # Yield or enumerate each argument defined in this function
    # @overload each_argument
    #   @yieldparam argument [Cassandra::Argument] current argument
    #   @return [Cassandra::Table] self
    # @overload each_argument
    #   @return [Array<Cassandra::Argument>] a list of arguments
    def each_argument(&block)
      if block_given?
        @arguments.each(&block)
        self
      else
        # We return a dup of the arguments so that the caller can manipulate
        # the array however they want without affecting the source.
        @arguments.dup
      end
    end
    alias :arguments :each_argument

<<<<<<< HEAD
    # Get the list of argument types for this function.
    # @return [Array<Cassandra::Type>] a list of argument types.
    def argument_types
      @arguments.map { |argument| argument.type }
    end

=======
    # Check if this function is equal to another one
    # @return [Boolean] whether or not this function is equal to the other one
>>>>>>> a168e8c5
    def eql?(other)
      other.is_a?(Function) && \
        @keyspace == other.keyspace && \
        @name == other.name && \
        @language == other.language && \
        @type == other.type && \
        @arguments.values == other.arguments && \
        @body == other.body && \
        @called_on_null == other.called_on_null?
    end
    alias :== :eql?

    def hash
      @hash ||= begin
        h = 17
        h = 31 * h + @keyspace.hash
        h = 31 * h + @name.hash
        h = 31 * h + @language.hash
        h = 31 * h + @type.hash
        h = 31 * h + @arguments.hash
        h = 31 * h + @body.hash
        h = 31 * h + @called_on_null.hash
        h
      end
    end

    def inspect
      "#<Cassandra::Function:0x#{self.object_id.to_s(16)} @keyspace=#{@keyspace.inspect}, @name=#{@name.inspect}, @language=#{@language.inspect}, @type=#{@type.inspect}, @arguments=#{@arguments.values.inspect}>"
    end

    # @private
    attr_reader :body
    protected :body

    # @return [String] a cql representation of this function
    def to_cql
      cql = "CREATE FUNCTION #{Util.escape_name(@keyspace)}.#{Util.escape_name(@name)}("
      first = true
      @arguments.each do |argument|
        if first
          first = false
        else
          cql << ', '
        end
        cql << "#{argument.name} #{argument.type}"
      end
      cql << ")"
      if @called_on_null
        cql << "\n  CALLED ON NULL INPUT"
      else
        cql << "\n  RETURNS NULL ON NULL INPUT"
      end
      cql << "\n  RETURNS #{@type}"
      cql << "\n  LANGUAGE #{@language}"
      cql << "\n  AS $$#{@body}$$"
      cql << ";"
    end
  end
end<|MERGE_RESOLUTION|>--- conflicted
+++ resolved
@@ -26,8 +26,6 @@
     attr_reader :language
     # @return [Cassandra::Type] function return type
     attr_reader :type
-    # @return [String] function body
-    attr_reader :body
 
     # @private
     def initialize(keyspace, name, language, type, arguments, body, called_on_null)
@@ -78,24 +76,21 @@
     end
     alias :arguments :each_argument
 
-<<<<<<< HEAD
     # Get the list of argument types for this function.
     # @return [Array<Cassandra::Type>] a list of argument types.
     def argument_types
       @arguments.map { |argument| argument.type }
     end
 
-=======
     # Check if this function is equal to another one
     # @return [Boolean] whether or not this function is equal to the other one
->>>>>>> a168e8c5
     def eql?(other)
       other.is_a?(Function) && \
         @keyspace == other.keyspace && \
         @name == other.name && \
         @language == other.language && \
         @type == other.type && \
-        @arguments.values == other.arguments && \
+        @arguments == other.arguments && \
         @body == other.body && \
         @called_on_null == other.called_on_null?
     end
