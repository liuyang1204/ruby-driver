--- conflicted
+++ resolved
@@ -17,9 +17,5 @@
 #++
 
 module Cassandra
-<<<<<<< HEAD
-  VERSION = '2.1.2'.freeze
-=======
   VERSION = '2.1.3'.freeze
->>>>>>> 53d78892
 end